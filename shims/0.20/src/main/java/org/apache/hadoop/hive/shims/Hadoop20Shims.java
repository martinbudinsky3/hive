--- conflicted
+++ resolved
@@ -776,7 +776,6 @@
     ret.put("MAPREDTASKCLEANUPNEEDED", "mapreduce.job.committer.task.cleanup.needed");
     return ret;
   }
-<<<<<<< HEAD
 
   @Override
   public ZeroCopyReaderShim getZeroCopyReader(FSDataInputStream in, ByteBufferPoolShim pool) throws IOException {
@@ -788,10 +787,10 @@
   public DirectDecompressorShim getDirectDecompressor(DirectCompressionType codec) {
     /* not supported */
     return null;
-=======
+  }
+
   @Override
   public Configuration getConfiguration(org.apache.hadoop.mapreduce.JobContext context) {
     return context.getConfiguration();
->>>>>>> 400f68d9
   }
 }