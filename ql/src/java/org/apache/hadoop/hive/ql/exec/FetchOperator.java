/**
 * Licensed to the Apache Software Foundation (ASF) under one
 * or more contributor license agreements.  See the NOTICE file
 * distributed with this work for additional information
 * regarding copyright ownership.  The ASF licenses this file
 * to you under the Apache License, Version 2.0 (the
 * "License"); you may not use this file except in compliance
 * with the License.  You may obtain a copy of the License at
 *
 *     http://www.apache.org/licenses/LICENSE-2.0
 *
 * Unless required by applicable law or agreed to in writing, software
 * distributed under the License is distributed on an "AS IS" BASIS,
 * WITHOUT WARRANTIES OR CONDITIONS OF ANY KIND, either express or implied.
 * See the License for the specific language governing permissions and
 * limitations under the License.
 */

package org.apache.hadoop.hive.ql.exec;

import java.io.IOException;
import java.io.Serializable;
import java.util.ArrayList;
import java.util.Arrays;
import java.util.HashMap;
import java.util.Iterator;
import java.util.List;
import java.util.Map;

import org.apache.commons.lang3.StringEscapeUtils;
import org.apache.commons.logging.Log;
import org.apache.commons.logging.LogFactory;
import org.apache.hadoop.conf.Configurable;
import org.apache.hadoop.fs.FileStatus;
import org.apache.hadoop.fs.FileSystem;
import org.apache.hadoop.fs.Path;
import org.apache.hadoop.hive.common.FileUtils;
import org.apache.hadoop.hive.conf.HiveConf;
import org.apache.hadoop.hive.ql.exec.mr.ExecMapperContext;
import org.apache.hadoop.hive.ql.io.AcidUtils;
import org.apache.hadoop.hive.ql.io.HiveContextAwareRecordReader;
import org.apache.hadoop.hive.ql.io.HiveInputFormat;
import org.apache.hadoop.hive.ql.io.HiveRecordReader;
import org.apache.hadoop.hive.ql.metadata.HiveException;
import org.apache.hadoop.hive.ql.metadata.VirtualColumn;
import org.apache.hadoop.hive.ql.parse.SplitSample;
import org.apache.hadoop.hive.ql.plan.FetchWork;
import org.apache.hadoop.hive.ql.plan.PartitionDesc;
import org.apache.hadoop.hive.ql.plan.TableDesc;
import org.apache.hadoop.hive.ql.session.SessionState.LogHelper;
import org.apache.hadoop.hive.serde2.Deserializer;
import org.apache.hadoop.hive.serde2.SerDeException;
import org.apache.hadoop.hive.serde2.SerDeUtils;
import org.apache.hadoop.hive.serde2.objectinspector.DelegatedObjectInspectorFactory;
import org.apache.hadoop.hive.serde2.objectinspector.InspectableObject;
import org.apache.hadoop.hive.serde2.objectinspector.ObjectInspector;
import org.apache.hadoop.hive.serde2.objectinspector.ObjectInspectorConverters;
import org.apache.hadoop.hive.serde2.objectinspector.ObjectInspectorConverters.Converter;
import org.apache.hadoop.hive.serde2.objectinspector.ObjectInspectorFactory;
import org.apache.hadoop.hive.serde2.objectinspector.StructObjectInspector;
import org.apache.hadoop.hive.serde2.objectinspector.primitive.PrimitiveObjectInspectorFactory;
import org.apache.hadoop.hive.serde2.typeinfo.TypeInfoFactory;
import org.apache.hadoop.hive.serde2.typeinfo.TypeInfoUtils;
import org.apache.hadoop.io.Writable;
import org.apache.hadoop.io.WritableComparable;
import org.apache.hadoop.mapred.InputFormat;
import org.apache.hadoop.mapred.InputSplit;
import org.apache.hadoop.mapred.JobConf;
import org.apache.hadoop.mapred.JobConfigurable;
import org.apache.hadoop.mapred.RecordReader;
import org.apache.hadoop.mapred.Reporter;
import org.apache.hadoop.util.ReflectionUtils;

/**
 * FetchTask implementation.
 **/
public class FetchOperator implements Serializable {

  static Log LOG = LogFactory.getLog(FetchOperator.class.getName());
  static LogHelper console = new LogHelper(LOG);

  public static final String FETCH_OPERATOR_DIRECTORY_LIST =
      "hive.complete.dir.list";

  private boolean isNativeTable;
  private FetchWork work;
  protected Operator<?> operator;    // operator tree for processing row further (option)
  private int splitNum;
  private PartitionDesc currPart;
  private TableDesc currTbl;
  private boolean tblDataDone;
  private FooterBuffer footerBuffer = null;
  private int headerCount = 0;
  private int footerCount = 0;

  private boolean hasVC;
  private boolean isPartitioned;
  private StructObjectInspector vcsOI;
  private List<VirtualColumn> vcCols;
  private ExecMapperContext context;

  private transient RecordReader<WritableComparable, Writable> currRecReader;
  private transient FetchInputFormatSplit[] inputSplits;
  private transient InputFormat inputFormat;
  private transient JobConf job;
  private transient WritableComparable key;
  private transient Writable value;
  private transient Object[] vcValues;
  private transient Deserializer serde;
  private transient Deserializer tblSerde;
  private transient Converter partTblObjectInspectorConverter;

  private transient Iterator<Path> iterPath;
  private transient Iterator<PartitionDesc> iterPartDesc;
  private transient Path currPath;
  private transient StructObjectInspector objectInspector;
  private transient StructObjectInspector rowObjectInspector;
  private transient ObjectInspector partitionedTableOI;
  private transient Object[] row;

  public FetchOperator() {
  }

  public FetchOperator(FetchWork work, JobConf job) {
    this.job = job;
    this.work = work;
    initialize();
  }

  public FetchOperator(FetchWork work, JobConf job, Operator<?> operator,
      List<VirtualColumn> vcCols) {
    this.job = job;
    this.work = work;
    this.operator = operator;
    this.vcCols = vcCols;
    initialize();
  }

  private void initialize() {
    if (hasVC = vcCols != null && !vcCols.isEmpty()) {
      List<String> names = new ArrayList<String>(vcCols.size());
      List<ObjectInspector> inspectors = new ArrayList<ObjectInspector>(vcCols.size());
      for (VirtualColumn vc : vcCols) {
        inspectors.add(vc.getObjectInspector());
        names.add(vc.getName());
      }
      vcsOI = ObjectInspectorFactory.getStandardStructObjectInspector(names, inspectors);
      vcValues = new Object[vcCols.size()];
    }
    isPartitioned = work.isPartitioned();
    tblDataDone = false;
    if (hasVC && isPartitioned) {
      row = new Object[3];
    } else if (hasVC || isPartitioned) {
      row = new Object[2];
    } else {
      row = new Object[1];
    }
    if (work.getTblDesc() != null) {
      isNativeTable = !work.getTblDesc().isNonNative();
    } else {
      isNativeTable = true;
    }
    setupExecContext();
  }

  private void setupExecContext() {
    if (hasVC || work.getSplitSample() != null) {
      context = new ExecMapperContext(job);
      if (operator != null) {
        operator.setExecContext(context);
      }
    }
  }

  public FetchWork getWork() {
    return work;
  }

  public void setWork(FetchWork work) {
    this.work = work;
  }

  public int getSplitNum() {
    return splitNum;
  }

  public void setSplitNum(int splitNum) {
    this.splitNum = splitNum;
  }

  public PartitionDesc getCurrPart() {
    return currPart;
  }

  public void setCurrPart(PartitionDesc currPart) {
    this.currPart = currPart;
  }

  public TableDesc getCurrTbl() {
    return currTbl;
  }

  public void setCurrTbl(TableDesc currTbl) {
    this.currTbl = currTbl;
  }

  public boolean isTblDataDone() {
    return tblDataDone;
  }

  public void setTblDataDone(boolean tblDataDone) {
    this.tblDataDone = tblDataDone;
  }

  public boolean isEmptyTable() {
    return work.getTblDir() == null && (work.getPartDir() == null || work.getPartDir().isEmpty());
  }

  /**
   * A cache of InputFormat instances.
   */
  private static final Map<String, InputFormat> inputFormats = new HashMap<String, InputFormat>();

  @SuppressWarnings("unchecked")
<<<<<<< HEAD
  static InputFormat<WritableComparable, Writable> getInputFormatFromCache(Class inputFormatClass,
      Configuration conf) throws IOException {
    // TODO: why is this copy-pasted from HiveInputFormat?
    if (!inputFormats.containsKey(inputFormatClass)) {
=======
  static InputFormat getInputFormatFromCache(Class<? extends InputFormat> inputFormatClass,
       JobConf conf) throws IOException {
    if (Configurable.class.isAssignableFrom(inputFormatClass) ||
        JobConfigurable.class.isAssignableFrom(inputFormatClass)) {
      return (InputFormat<WritableComparable, Writable>) ReflectionUtils
          .newInstance(inputFormatClass, conf);
    }
    InputFormat format = inputFormats.get(inputFormatClass.getName());
    if (format == null) {
>>>>>>> f500a49f
      try {
        format = ReflectionUtils.newInstance(inputFormatClass, conf);
        inputFormats.put(inputFormatClass.getName(), format);
      } catch (Exception e) {
        throw new IOException("Cannot create an instance of InputFormat class "
            + inputFormatClass.getName() + " as specified in mapredWork!", e);
      }
    }
<<<<<<< HEAD
    return HiveInputFormat.wrapForLlap(inputFormats.get(inputFormatClass), conf);
=======
    return format;
>>>>>>> f500a49f
  }

  private StructObjectInspector getRowInspectorFromTable(TableDesc table) throws Exception {
    Deserializer serde = table.getDeserializerClass().newInstance();
    SerDeUtils.initializeSerDeWithoutErrorCheck(serde, job, table.getProperties(), null);
    return createRowInspector(getStructOIFrom(serde.getObjectInspector()));
  }

  private StructObjectInspector getRowInspectorFromPartition(PartitionDesc partition,
      ObjectInspector partitionOI) throws Exception {

    String pcols = partition.getTableDesc().getProperties().getProperty(
        org.apache.hadoop.hive.metastore.api.hive_metastoreConstants.META_TABLE_PARTITION_COLUMNS);
    String[] partKeys = pcols.trim().split("/");
    String pcolTypes = partition.getTableDesc().getProperties().getProperty(
        org.apache.hadoop.hive.metastore.api.hive_metastoreConstants.META_TABLE_PARTITION_COLUMN_TYPES); 
    String[] partKeyTypes = pcolTypes.trim().split(":");
    row[1] = createPartValue(partKeys, partition.getPartSpec(), partKeyTypes);

    return createRowInspector(getStructOIFrom(partitionOI), partKeys, partKeyTypes);
  }

  private StructObjectInspector getRowInspectorFromPartitionedTable(TableDesc table)
      throws Exception {
    Deserializer serde = table.getDeserializerClass().newInstance();
    SerDeUtils.initializeSerDe(serde, job, table.getProperties(), null);
    String pcols = table.getProperties().getProperty(
        org.apache.hadoop.hive.metastore.api.hive_metastoreConstants.META_TABLE_PARTITION_COLUMNS);
    String[] partKeys = pcols.trim().split("/");
    String pcolTypes = table.getProperties().getProperty(
        org.apache.hadoop.hive.metastore.api.hive_metastoreConstants.META_TABLE_PARTITION_COLUMN_TYPES); 
    String[] partKeyTypes = pcolTypes.trim().split(":");    
    row[1] = null;
    return createRowInspector(getStructOIFrom(serde.getObjectInspector()), partKeys, partKeyTypes);
  }

  private StructObjectInspector getStructOIFrom(ObjectInspector current) throws SerDeException {
    if (objectInspector != null) {
      current = DelegatedObjectInspectorFactory.reset(objectInspector, current);
    } else {
      current = DelegatedObjectInspectorFactory.wrap(current);
    }
    return objectInspector = (StructObjectInspector) current;
  }

  private StructObjectInspector createRowInspector(StructObjectInspector current)
      throws SerDeException {
    return hasVC ? ObjectInspectorFactory.getUnionStructObjectInspector(
        Arrays.asList(current, vcsOI)) : current;
  }

  private StructObjectInspector createRowInspector(StructObjectInspector current, String[] partKeys, String[] partKeyTypes)
      throws SerDeException {
    List<String> partNames = new ArrayList<String>();
    List<ObjectInspector> partObjectInspectors = new ArrayList<ObjectInspector>();
    for (int i = 0; i < partKeys.length; i++) {
      String key = partKeys[i];
      partNames.add(key);    
      ObjectInspector oi = TypeInfoUtils.getStandardJavaObjectInspectorFromTypeInfo(
          TypeInfoFactory.getPrimitiveTypeInfo(partKeyTypes[i]));
      partObjectInspectors.add(oi);
    }
    StructObjectInspector partObjectInspector = ObjectInspectorFactory
        .getStandardStructObjectInspector(partNames, partObjectInspectors);

    return ObjectInspectorFactory.getUnionStructObjectInspector(
        hasVC ? Arrays.asList(current, partObjectInspector, vcsOI) :
            Arrays.asList(current, partObjectInspector));
  }

  private Object[] createPartValue(String[] partKeys, Map<String, String> partSpec, String[] partKeyTypes) {
    Object[] partValues = new Object[partKeys.length];
    for (int i = 0; i < partKeys.length; i++) {
      String key = partKeys[i];
      ObjectInspector oi = TypeInfoUtils.getStandardJavaObjectInspectorFromTypeInfo(
          TypeInfoFactory.getPrimitiveTypeInfo(partKeyTypes[i]));
      partValues[i] = 
          ObjectInspectorConverters.
          getConverter(PrimitiveObjectInspectorFactory.
              javaStringObjectInspector, oi).convert(partSpec.get(key));   
    }
    return partValues;
  }

  private void getNextPath() throws Exception {
    // first time
    if (iterPath == null) {
      if (work.isNotPartitioned()) {
        if (!tblDataDone) {
          currPath = work.getTblDir();
          currTbl = work.getTblDesc();
          if (isNativeTable) {
            FileSystem fs = currPath.getFileSystem(job);
            if (fs.exists(currPath)) {
              FileStatus[] fStats = listStatusUnderPath(fs, currPath);
              for (FileStatus fStat : fStats) {
                if (fStat.getLen() > 0) {
                  tblDataDone = true;
                  break;
                }
              }
            }
          } else {
            tblDataDone = true;
          }

          if (!tblDataDone) {
            currPath = null;
          }
          return;
        } else {
          currTbl = null;
          currPath = null;
        }
        return;
      } else {
        setFetchOperatorContext(job, work.getPartDir());
        iterPath = work.getPartDir().iterator();
        iterPartDesc = work.getPartDesc().iterator();
      }
    }

    while (iterPath.hasNext()) {
      Path nxt = iterPath.next();
      PartitionDesc prt = null;
      if (iterPartDesc != null) {
        prt = iterPartDesc.next();
      }
      FileSystem fs = nxt.getFileSystem(job);
      if (fs.exists(nxt)) {
        FileStatus[] fStats = listStatusUnderPath(fs, nxt);
        for (FileStatus fStat : fStats) {
          if (fStat.getLen() > 0) {
            currPath = nxt;
            if (iterPartDesc != null) {
              currPart = prt;
            }
            return;
          }
        }
      }
    }
  }

  /**
   * Set context for this fetch operator in to the jobconf.
   * This helps InputFormats make decisions based on the scope of the complete
   * operation.
   * @param conf the configuration to modify
   * @param partDirs the list of partition directories
   */
  static void setFetchOperatorContext(JobConf conf,
                                      ArrayList<Path> partDirs) {
    if (partDirs != null) {
      StringBuilder buff = new StringBuilder();
      boolean first = true;
      for(Path p: partDirs) {
        if (first) {
          first = false;
        } else {
          buff.append('\t');
        }
        buff.append(StringEscapeUtils.escapeJava(p.toString()));
      }
      conf.set(FETCH_OPERATOR_DIRECTORY_LIST, buff.toString());
    }
  }

  /**
   * A cache of Object Inspector Settable Properties.
   */
  private static Map<ObjectInspector, Boolean> oiSettableProperties = new HashMap<ObjectInspector, Boolean>();

  private RecordReader<WritableComparable, Writable> getRecordReader() throws Exception {
    if (currPath == null) {
      getNextPath();
      if (currPath == null) {
        return null;
      }

      // not using FileInputFormat.setInputPaths() here because it forces a
      // connection
      // to the default file system - which may or may not be online during pure
      // metadata
      // operations
      job.set("mapred.input.dir", org.apache.hadoop.util.StringUtils.escapeString(currPath
          .toString()));

      // Fetch operator is not vectorized and as such turn vectorization flag off so that
      // non-vectorized record reader is created below.
      if (HiveConf.getBoolVar(job, HiveConf.ConfVars.HIVE_VECTORIZATION_ENABLED)) {
        HiveConf.setBoolVar(job, HiveConf.ConfVars.HIVE_VECTORIZATION_ENABLED, false);
      }

      PartitionDesc partDesc;
      if (currTbl == null) {
        partDesc = currPart;
      } else {
        partDesc = new PartitionDesc(currTbl, null);
      }

      Class<? extends InputFormat> formatter = partDesc.getInputFileFormatClass();
      inputFormat = getInputFormatFromCache(formatter, job);
      Utilities.copyTableJobPropertiesToConf(partDesc.getTableDesc(), job);
      InputSplit[] splits = inputFormat.getSplits(job, 1);
      FetchInputFormatSplit[] inputSplits = new FetchInputFormatSplit[splits.length];
      for (int i = 0; i < splits.length; i++) {
        inputSplits[i] = new FetchInputFormatSplit(splits[i], formatter.getName());
      }
      if (work.getSplitSample() != null) {
        inputSplits = splitSampling(work.getSplitSample(), inputSplits);
      }
      this.inputSplits = inputSplits;

      splitNum = 0;
      serde = partDesc.getDeserializer(job);
      SerDeUtils.initializeSerDe(serde, job, partDesc.getTableDesc().getProperties(),
                                 partDesc.getProperties());

      if (currTbl != null) {
        tblSerde = serde;
      }
      else {
        tblSerde = currPart.getTableDesc().getDeserializerClass().newInstance();
        SerDeUtils.initializeSerDe(tblSerde, job, currPart.getTableDesc().getProperties(), null);
      }

      ObjectInspector outputOI = ObjectInspectorConverters.getConvertedOI(
          serde.getObjectInspector(),
          partitionedTableOI == null ? tblSerde.getObjectInspector() : partitionedTableOI,
          oiSettableProperties);

      partTblObjectInspectorConverter = ObjectInspectorConverters.getConverter(
          serde.getObjectInspector(), outputOI);

      if (LOG.isDebugEnabled()) {
        LOG.debug("Creating fetchTask with deserializer typeinfo: "
            + serde.getObjectInspector().getTypeName());
        LOG.debug("deserializer properties:\ntable properties: " +
            partDesc.getTableDesc().getProperties() + "\npartition properties: " +
            partDesc.getProperties());
      }

      if (currPart != null) {
        getRowInspectorFromPartition(currPart, outputOI);
      }
    }

    if (splitNum >= inputSplits.length) {
      if (currRecReader != null) {
        currRecReader.close();
        currRecReader = null;
      }
      currPath = null;
      return getRecordReader();
    }

    final FetchInputFormatSplit target = inputSplits[splitNum];

    @SuppressWarnings("unchecked")
    final RecordReader<WritableComparable, Writable> reader =
        inputFormat.getRecordReader(target.getInputSplit(), job, Reporter.NULL);
    if (hasVC || work.getSplitSample() != null) {
      currRecReader = new HiveRecordReader<WritableComparable, Writable>(reader, job) {
        @Override
        public boolean doNext(WritableComparable key, Writable value) throws IOException {
          // if current pos is larger than shrinkedLength which is calculated for
          // each split by table sampling, stop fetching any more (early exit)
          if (target.shrinkedLength > 0 &&
              context.getIoCxt().getCurrentBlockStart() > target.shrinkedLength) {
            return false;
          }
          return super.doNext(key, value);
        }
      };
      ((HiveContextAwareRecordReader)currRecReader).
          initIOContext(target, job, inputFormat.getClass(), reader);
    } else {
      currRecReader = reader;
    }
    splitNum++;
    key = currRecReader.createKey();
    value = currRecReader.createValue();
    return currRecReader;
  }

  private FetchInputFormatSplit[] splitSampling(SplitSample splitSample,
      FetchInputFormatSplit[] splits) {
    long totalSize = 0;
    for (FetchInputFormatSplit split: splits) {
        totalSize += split.getLength();
    }
    List<FetchInputFormatSplit> result = new ArrayList<FetchInputFormatSplit>();
    long targetSize = splitSample.getTargetSize(totalSize);
    int startIndex = splitSample.getSeedNum() % splits.length;
    long size = 0;
    for (int i = 0; i < splits.length; i++) {
      FetchInputFormatSplit split = splits[(startIndex + i) % splits.length];
      result.add(split);
      long splitgLength = split.getLength();
      if (size + splitgLength >= targetSize) {
        if (size + splitgLength > targetSize) {
          split.shrinkedLength = targetSize - size;
        }
        break;
      }
      size += splitgLength;
    }
    return result.toArray(new FetchInputFormatSplit[result.size()]);
  }

  /**
   * Get the next row and push down it to operator tree.
   * Currently only used by FetchTask.
   **/
  public boolean pushRow() throws IOException, HiveException {
    if(work.getRowsComputedUsingStats() != null) {
      for (List<Object> row : work.getRowsComputedUsingStats()) {
        operator.processOp(row, 0);
      }
      operator.flush();
      return true;
    }
    InspectableObject row = getNextRow();
    if (row != null) {
      pushRow(row);
    } else {
      operator.flush();
    }
    return row != null;
  }

  protected void pushRow(InspectableObject row) throws HiveException {
    operator.processOp(row.o, 0);
  }

  private transient final InspectableObject inspectable = new InspectableObject();

  /**
   * Get the next row. The fetch context is modified appropriately.
   *
   **/
  public InspectableObject getNextRow() throws IOException {
    try {
      while (true) {
        boolean opNotEOF = true;
        if (context != null) {
          context.resetRow();
        }
        if (currRecReader == null) {
          currRecReader = getRecordReader();
          if (currRecReader == null) {
            return null;
          }

          /**
           * Start reading a new file.
           * If file contains header, skip header lines before reading the records.
           * If file contains footer, used FooterBuffer to cache and remove footer
           * records at the end of the file.
           */
          headerCount = 0;
          footerCount = 0;
          TableDesc table = null;
          if (currTbl != null) {
            table = currTbl;
          } else if (currPart != null) {
            table = currPart.getTableDesc();
          }
          if (table != null) {
            headerCount = Utilities.getHeaderCount(table);
            footerCount = Utilities.getFooterCount(table, job);
          }

          // Skip header lines.
          opNotEOF = Utilities.skipHeader(currRecReader, headerCount, key, value);

          // Initialize footer buffer.
          if (opNotEOF) {
            if (footerCount > 0) {
              footerBuffer = new FooterBuffer();
              opNotEOF = footerBuffer.initializeBuffer(job, currRecReader, footerCount, key, value);
            }
          }
        }

        if (opNotEOF && footerBuffer == null) {
          /**
           * When file doesn't end after skipping header line
           * and there is no footer lines, read normally.
           */
          opNotEOF = currRecReader.next(key, value);
        }
        if (opNotEOF && footerBuffer != null) {
          opNotEOF = footerBuffer.updateBuffer(job, currRecReader, key, value);
        }
        if (opNotEOF) {
          if (operator != null && context != null && context.inputFileChanged()) {
            // The child operators cleanup if input file has changed
            try {
              operator.cleanUpInputFileChanged();
            } catch (HiveException e) {
              throw new IOException(e);
            }
          }
          if (hasVC) {
            vcValues = MapOperator.populateVirtualColumnValues(context, vcCols, vcValues, serde);
            row[isPartitioned ? 2 : 1] = vcValues;
          }
          row[0] = partTblObjectInspectorConverter.convert(serde.deserialize(value));

          if (hasVC || isPartitioned) {
            inspectable.o = row;
            inspectable.oi = rowObjectInspector;
            return inspectable;
          }
          inspectable.o = row[0];
          inspectable.oi = tblSerde.getObjectInspector();
          return inspectable;
        } else {
          currRecReader.close();
          currRecReader = null;
        }
      }
    } catch (Exception e) {
      throw new IOException(e);
    }
  }

  /**
   * Clear the context, if anything needs to be done.
   *
   **/
  public void clearFetchContext() throws HiveException {
    try {
      if (currRecReader != null) {
        currRecReader.close();
        currRecReader = null;
      }
      if (operator != null) {
        operator.close(false);
        operator = null;
      }
      if (context != null) {
        context.clear();
        context = null;
      }
      this.currTbl = null;
      this.currPath = null;
      this.iterPath = null;
      this.iterPartDesc = null;
    } catch (Exception e) {
      throw new HiveException("Failed with exception " + e.getMessage()
          + org.apache.hadoop.util.StringUtils.stringifyException(e));
    }
  }

  /**
   * used for bucket map join
   */
  public void setupContext(List<Path> paths) {
    this.iterPath = paths.iterator();
    if (work.isNotPartitioned()) {
      this.currTbl = work.getTblDesc();
    } else {
      this.iterPartDesc = work.getPartDescs(paths).iterator();
    }
    setupExecContext();
  }

  /**
   * returns output ObjectInspector, never null
   */
  public ObjectInspector getOutputObjectInspector() throws HiveException {
    if(null != work.getStatRowOI()) {
      return work.getStatRowOI();
    }
    try {
      if (work.isNotPartitioned()) {
        return getRowInspectorFromTable(work.getTblDesc());
      }
      List<PartitionDesc> listParts = work.getPartDesc();
      // Chose the table descriptor if none of the partitions is present.
      // For eg: consider the query:
      // select /*+mapjoin(T1)*/ count(*) from T1 join T2 on T1.key=T2.key
      // Both T1 and T2 and partitioned tables, but T1 does not have any partitions
      // FetchOperator is invoked for T1, and listParts is empty. In that case,
      // use T1's schema to get the ObjectInspector.
      if (listParts == null || listParts.isEmpty()) {
        return getRowInspectorFromPartitionedTable(work.getTblDesc());
      }

      // Choose any partition. It's OI needs to be converted to the table OI
      // Whenever a new partition is being read, a new converter is being created
      PartitionDesc partition = listParts.get(0);
      Deserializer tblSerde = partition.getTableDesc().getDeserializerClass().newInstance();
      SerDeUtils.initializeSerDe(tblSerde, job, partition.getTableDesc().getProperties(), null);

      partitionedTableOI = null;
      ObjectInspector tableOI = tblSerde.getObjectInspector();

      // Get the OI corresponding to all the partitions
      for (PartitionDesc listPart : listParts) {
        partition = listPart;
        Deserializer partSerde = listPart.getDeserializer(job);
        SerDeUtils.initializeSerDe(partSerde, job, partition.getTableDesc().getProperties(),
                                   listPart.getProperties());

        partitionedTableOI = ObjectInspectorConverters.getConvertedOI(
            partSerde.getObjectInspector(), tableOI, oiSettableProperties);
        if (!partitionedTableOI.equals(tableOI)) {
          break;
        }
      }
      return getRowInspectorFromPartition(partition, partitionedTableOI);
    } catch (Exception e) {
      throw new HiveException("Failed with exception " + e.getMessage()
          + org.apache.hadoop.util.StringUtils.stringifyException(e));
    } finally {
      currPart = null;
    }
  }

  /**
   * Lists status for all files under a given path. Whether or not this is recursive depends on the
   * setting of job configuration parameter mapred.input.dir.recursive.
   *
   * @param fs
   *          file system
   *
   * @param p
   *          path in file system
   *
   * @return list of file status entries
   */
  private FileStatus[] listStatusUnderPath(FileSystem fs, Path p) throws IOException {
    boolean recursive = HiveConf.getBoolVar(job, HiveConf.ConfVars.HADOOPMAPREDINPUTDIRRECURSIVE);
    // If this is in acid format always read it recursively regardless of what the jobconf says.
    if (!recursive && !AcidUtils.isAcid(p, job)) {
      return fs.listStatus(p);
    }
    List<FileStatus> results = new ArrayList<FileStatus>();
    for (FileStatus stat : fs.listStatus(p)) {
      FileUtils.listStatusRecursively(fs, stat, results);
    }
    return results.toArray(new FileStatus[results.size()]);
  }

  // for split sampling. shrinkedLength is checked against IOContext.getCurrentBlockStart,
  // which is from RecordReader.getPos(). So some inputformats which does not support getPos()
  // like HiveHBaseTableInputFormat cannot be used with this (todo)
  private static class FetchInputFormatSplit extends HiveInputFormat.HiveInputSplit {

    // shrinked size for this split. counter part of this in normal mode is
    // InputSplitShim.shrinkedLength.
    // what's different is that this is evaluated by unit of row using RecordReader.getPos()
    // and that is evaluated by unit of split using InputSplt.getLength().
    private long shrinkedLength = -1;

    public FetchInputFormatSplit(InputSplit split, String name) {
      super(split, name);
    }
  }
}<|MERGE_RESOLUTION|>--- conflicted
+++ resolved
@@ -223,22 +223,16 @@
   private static final Map<String, InputFormat> inputFormats = new HashMap<String, InputFormat>();
 
   @SuppressWarnings("unchecked")
-<<<<<<< HEAD
-  static InputFormat<WritableComparable, Writable> getInputFormatFromCache(Class inputFormatClass,
-      Configuration conf) throws IOException {
-    // TODO: why is this copy-pasted from HiveInputFormat?
-    if (!inputFormats.containsKey(inputFormatClass)) {
-=======
-  static InputFormat getInputFormatFromCache(Class<? extends InputFormat> inputFormatClass,
-       JobConf conf) throws IOException {
+  static InputFormat getInputFormatFromCache(
+    Class<? extends InputFormat> inputFormatClass, JobConf conf) throws IOException {
     if (Configurable.class.isAssignableFrom(inputFormatClass) ||
         JobConfigurable.class.isAssignableFrom(inputFormatClass)) {
-      return (InputFormat<WritableComparable, Writable>) ReflectionUtils
-          .newInstance(inputFormatClass, conf);
-    }
+      return HiveInputFormat.wrapForLlap((InputFormat<WritableComparable, Writable>) ReflectionUtils
+          .newInstance(inputFormatClass, conf), conf);
+    }
+    // TODO: why is this copy-pasted from HiveInputFormat?
     InputFormat format = inputFormats.get(inputFormatClass.getName());
     if (format == null) {
->>>>>>> f500a49f
       try {
         format = ReflectionUtils.newInstance(inputFormatClass, conf);
         inputFormats.put(inputFormatClass.getName(), format);
@@ -247,11 +241,7 @@
             + inputFormatClass.getName() + " as specified in mapredWork!", e);
       }
     }
-<<<<<<< HEAD
-    return HiveInputFormat.wrapForLlap(inputFormats.get(inputFormatClass), conf);
-=======
-    return format;
->>>>>>> f500a49f
+    return HiveInputFormat.wrapForLlap(format, conf);
   }
 
   private StructObjectInspector getRowInspectorFromTable(TableDesc table) throws Exception {
