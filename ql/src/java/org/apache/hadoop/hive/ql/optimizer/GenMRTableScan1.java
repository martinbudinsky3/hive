/**
 * Licensed to the Apache Software Foundation (ASF) under one
 * or more contributor license agreements.  See the NOTICE file
 * distributed with this work for additional information
 * regarding copyright ownership.  The ASF licenses this file
 * to you under the Apache License, Version 2.0 (the
 * "License"); you may not use this file except in compliance
 * with the License.  You may obtain a copy of the License at
 *
 *     http://www.apache.org/licenses/LICENSE-2.0
 *
 * Unless required by applicable law or agreed to in writing, software
 * distributed under the License is distributed on an "AS IS" BASIS,
 * WITHOUT WARRANTIES OR CONDITIONS OF ANY KIND, either express or implied.
 * See the License for the specific language governing permissions and
 * limitations under the License.
 */

package org.apache.hadoop.hive.ql.optimizer;

import java.util.List;
import java.util.Map;
import java.util.Set;
import java.util.Stack;

import org.apache.hadoop.hive.conf.HiveConf;
import org.apache.hadoop.hive.ql.exec.Operator;
import org.apache.hadoop.hive.ql.exec.TableScanOperator;
import org.apache.hadoop.hive.ql.exec.Task;
import org.apache.hadoop.hive.ql.exec.TaskFactory;
import org.apache.hadoop.hive.ql.exec.Utilities;
import org.apache.hadoop.hive.ql.exec.mr.MapRedTask;
import org.apache.hadoop.hive.ql.io.orc.OrcInputFormat;
import org.apache.hadoop.hive.ql.io.parquet.MapredParquetInputFormat;
import org.apache.hadoop.hive.ql.lib.Node;
import org.apache.hadoop.hive.ql.lib.NodeProcessor;
import org.apache.hadoop.hive.ql.lib.NodeProcessorCtx;
import org.apache.hadoop.hive.ql.metadata.Partition;
import org.apache.hadoop.hive.ql.metadata.Table;
import org.apache.hadoop.hive.ql.optimizer.GenMRProcContext.GenMapRedCtx;
import org.apache.hadoop.hive.ql.parse.ParseContext;
import org.apache.hadoop.hive.ql.parse.PrunedPartitionList;
import org.apache.hadoop.hive.ql.parse.SemanticException;
import org.apache.hadoop.hive.ql.plan.MapredWork;
import org.apache.hadoop.hive.ql.plan.OperatorDesc;
import org.apache.hadoop.hive.ql.plan.StatsNoJobWork;
import org.apache.hadoop.hive.ql.plan.StatsWork;
import org.apache.hadoop.mapred.InputFormat;

/**
 * Processor for the rule - table scan.
 */
public class GenMRTableScan1 implements NodeProcessor {
  public GenMRTableScan1() {
  }

  /**
   * Table Sink encountered.
   * @param nd
   *          the table sink operator encountered
   * @param opProcCtx
   *          context
   */
  @Override
  public Object process(Node nd, Stack<Node> stack, NodeProcessorCtx opProcCtx,
      Object... nodeOutputs) throws SemanticException {
    TableScanOperator op = (TableScanOperator) nd;
    GenMRProcContext ctx = (GenMRProcContext) opProcCtx;
    ParseContext parseCtx = ctx.getParseCtx();
    Class<? extends InputFormat> inputFormat = op.getConf().getTableMetadata()
        .getInputFormatClass();
    Map<Operator<? extends OperatorDesc>, GenMapRedCtx> mapCurrCtx = ctx.getMapCurrCtx();

    // create a dummy MapReduce task
    MapredWork currWork = GenMapRedUtils.getMapRedWork(parseCtx);
    MapRedTask currTask = (MapRedTask) TaskFactory.get(currWork, parseCtx.getConf());
    ctx.setCurrTask(currTask);
    ctx.setCurrTopOp(op);

    for (String alias : parseCtx.getTopOps().keySet()) {
      Operator<? extends OperatorDesc> currOp = parseCtx.getTopOps().get(alias);
      if (currOp == op) {
        String currAliasId = alias;
        ctx.setCurrAliasId(currAliasId);
        mapCurrCtx.put(op, new GenMapRedCtx(currTask, currAliasId));

        if (parseCtx.getQueryProperties().isAnalyzeCommand()) {
          boolean noScan = parseCtx.getQueryProperties().isNoScanAnalyzeCommand();
          if (OrcInputFormat.class.isAssignableFrom(inputFormat) ||
                  MapredParquetInputFormat.class.isAssignableFrom(inputFormat)) {
            // For ORC and Parquet, all the following statements are the same
            // ANALYZE TABLE T [PARTITION (...)] COMPUTE STATISTICS
            // ANALYZE TABLE T [PARTITION (...)] COMPUTE STATISTICS noscan;

            // There will not be any MR or Tez job above this task
            StatsNoJobWork snjWork = new StatsNoJobWork(op.getConf().getTableMetadata().getTableSpec());
            snjWork.setStatsReliable(parseCtx.getConf().getBoolVar(
                HiveConf.ConfVars.HIVE_STATS_RELIABLE));
            // If partition is specified, get pruned partition list
            Set<Partition> confirmedParts = GenMapRedUtils.getConfirmedPartitionsForScan(op);
            if (confirmedParts.size() > 0) {
              Table source = op.getConf().getTableMetadata();
              List<String> partCols = GenMapRedUtils.getPartitionColumns(op);
              PrunedPartitionList partList = new PrunedPartitionList(source, confirmedParts,
                  partCols, false);
              snjWork.setPrunedPartitionList(partList);
            }
            Task<StatsNoJobWork> snjTask = TaskFactory.get(snjWork, parseCtx.getConf());
            ctx.setCurrTask(snjTask);
            ctx.setCurrTopOp(null);
            ctx.getRootTasks().clear();
            ctx.getRootTasks().add(snjTask);
          } else {
            // ANALYZE TABLE T [PARTITION (...)] COMPUTE STATISTICS;
            // The plan consists of a simple MapRedTask followed by a StatsTask.
            // The MR task is just a simple TableScanOperator

            StatsWork statsWork = new StatsWork(op.getConf().getTableMetadata().getTableSpec());
            statsWork.setAggKey(op.getConf().getStatsAggPrefix());
            statsWork.setStatsTmpDir(op.getConf().getTmpStatsDir());
            statsWork.setSourceTask(currTask);
            statsWork.setStatsReliable(parseCtx.getConf().getBoolVar(
                HiveConf.ConfVars.HIVE_STATS_RELIABLE));
            Task<StatsWork> statsTask = TaskFactory.get(statsWork, parseCtx.getConf());
            currTask.addDependentTask(statsTask);
            if (!ctx.getRootTasks().contains(currTask)) {
              ctx.getRootTasks().add(currTask);
            }

            // ANALYZE TABLE T [PARTITION (...)] COMPUTE STATISTICS noscan;
            // The plan consists of a StatsTask only.
            if (noScan) {
              statsTask.setParentTasks(null);
              statsWork.setNoScanAnalyzeCommand(true);
              ctx.getRootTasks().remove(currTask);
              ctx.getRootTasks().add(statsTask);
            }

            currWork.getMapWork().setGatheringStats(true);
            if (currWork.getReduceWork() != null) {
              currWork.getReduceWork().setGatheringStats(true);
            }

            // NOTE: here we should use the new partition predicate pushdown API to get a list of
            // pruned list,
            // and pass it to setTaskPlan as the last parameter
            Set<Partition> confirmedPartns = GenMapRedUtils
                .getConfirmedPartitionsForScan(op);
            if (confirmedPartns.size() > 0) {
              Table source = op.getConf().getTableMetadata();
              List<String> partCols = GenMapRedUtils.getPartitionColumns(op);
              PrunedPartitionList partList = new PrunedPartitionList(source, confirmedPartns, partCols, false);
              GenMapRedUtils.setTaskPlan(currAliasId, op, currTask, false, ctx, partList);
            } else { // non-partitioned table
              GenMapRedUtils.setTaskPlan(currAliasId, op, currTask, false, ctx);
            }
          }
        }

        return true;
      }
    }
    assert false;
    return null;
  }
<<<<<<< HEAD

  /**
   * handle partial scan command. It is composed of PartialScanTask followed by StatsTask .
   * @param op
   * @param ctx
   * @param parseCtx
   * @param currTask
   * @param parseInfo
   * @param statsWork
   * @param statsTask
   * @throws SemanticException
   */
  private void handlePartialScanCommand(TableScanOperator op, GenMRProcContext ctx,
      ParseContext parseCtx, Task<? extends Serializable> currTask,
      StatsWork statsWork, Task<StatsWork> statsTask) throws SemanticException {
    String aggregationKey = op.getConf().getStatsAggPrefix();
    StringBuilder aggregationKeyBuffer = new StringBuilder(aggregationKey);
    List<Path> inputPaths = GenMapRedUtils.getInputPathsForPartialScan(op, aggregationKeyBuffer);
    aggregationKey = aggregationKeyBuffer.toString();

    // scan work
    PartialScanWork scanWork = new PartialScanWork(inputPaths,
        Utilities.getTableDesc(op.getConf().getTableMetadata()));
    scanWork.setMapperCannotSpanPartns(true);
    scanWork.setAggKey(aggregationKey);
    scanWork.setStatsTmpDir(op.getConf().getTmpStatsDir(), parseCtx.getConf());

    // stats work
    statsWork.setPartialScanAnalyzeCommand(true);

    // partial scan task
    DriverContext driverCxt = new DriverContext();
    Task<PartialScanWork> psTask = TaskFactory.get(scanWork, parseCtx.getConf());
    psTask.initialize(parseCtx.getQueryState(), null, driverCxt, op.getCompilationOpContext());
    psTask.setWork(scanWork);

    // task dependency
    ctx.getRootTasks().remove(currTask);
    ctx.getRootTasks().add(psTask);
    psTask.addDependentTask(statsTask);
    List<Task<? extends Serializable>> parentTasks = new ArrayList<Task<? extends Serializable>>();
    parentTasks.add(psTask);
    statsTask.setParentTasks(parentTasks);
  }

=======
>>>>>>> c2545574
}<|MERGE_RESOLUTION|>--- conflicted
+++ resolved
@@ -163,52 +163,4 @@
     assert false;
     return null;
   }
-<<<<<<< HEAD
-
-  /**
-   * handle partial scan command. It is composed of PartialScanTask followed by StatsTask .
-   * @param op
-   * @param ctx
-   * @param parseCtx
-   * @param currTask
-   * @param parseInfo
-   * @param statsWork
-   * @param statsTask
-   * @throws SemanticException
-   */
-  private void handlePartialScanCommand(TableScanOperator op, GenMRProcContext ctx,
-      ParseContext parseCtx, Task<? extends Serializable> currTask,
-      StatsWork statsWork, Task<StatsWork> statsTask) throws SemanticException {
-    String aggregationKey = op.getConf().getStatsAggPrefix();
-    StringBuilder aggregationKeyBuffer = new StringBuilder(aggregationKey);
-    List<Path> inputPaths = GenMapRedUtils.getInputPathsForPartialScan(op, aggregationKeyBuffer);
-    aggregationKey = aggregationKeyBuffer.toString();
-
-    // scan work
-    PartialScanWork scanWork = new PartialScanWork(inputPaths,
-        Utilities.getTableDesc(op.getConf().getTableMetadata()));
-    scanWork.setMapperCannotSpanPartns(true);
-    scanWork.setAggKey(aggregationKey);
-    scanWork.setStatsTmpDir(op.getConf().getTmpStatsDir(), parseCtx.getConf());
-
-    // stats work
-    statsWork.setPartialScanAnalyzeCommand(true);
-
-    // partial scan task
-    DriverContext driverCxt = new DriverContext();
-    Task<PartialScanWork> psTask = TaskFactory.get(scanWork, parseCtx.getConf());
-    psTask.initialize(parseCtx.getQueryState(), null, driverCxt, op.getCompilationOpContext());
-    psTask.setWork(scanWork);
-
-    // task dependency
-    ctx.getRootTasks().remove(currTask);
-    ctx.getRootTasks().add(psTask);
-    psTask.addDependentTask(statsTask);
-    List<Task<? extends Serializable>> parentTasks = new ArrayList<Task<? extends Serializable>>();
-    parentTasks.add(psTask);
-    statsTask.setParentTasks(parentTasks);
-  }
-
-=======
->>>>>>> c2545574
 }