--- conflicted
+++ resolved
@@ -3389,14 +3389,9 @@
     // (1) Do not delete the dest dir before doing the move operation.
     // (2) It is assumed that subdir and dir are in same encryption zone.
     // (3) Move individual files from scr dir to dest dir.
-<<<<<<< HEAD
     boolean srcIsSubDirOfDest = isSubDir(srcf, destf, srcFs, destFs, isSrcLocal),
         destIsSubDirOfSrc = isSubDir(destf, srcf, destFs, srcFs, false);
-=======
-    boolean destIsSubDir = isSubDir(srcf, destf, srcFs, destFs, isSrcLocal);
     final String msg = "Unable to move source " + srcf + " to destination " + destf;
-
->>>>>>> b82d38aa
     try {
       if (replace) {
         try{
@@ -3755,47 +3750,9 @@
       }
 
       if (oldPath != null) {
-<<<<<<< HEAD
         // TODO: we assume lbLevels is 0 here. Same as old code for non-MM.
         //       For MM tables, this can only be a LOAD command. Does LOAD even support LB?
         deleteOldPathForReplace(destf, oldPath, conf, purge, deletePathFilter, isMmTable, 0);
-=======
-        boolean oldPathDeleted = false;
-        boolean isOldPathUnderDestf = false;
-        FileStatus[] statuses = null;
-        try {
-          FileSystem oldFs = oldPath.getFileSystem(conf);
-
-          // Do not delete oldPath if:
-          //  - destf is subdir of oldPath
-          isOldPathUnderDestf = isSubDir(oldPath, destf, oldFs, destFs, false);
-          if (isOldPathUnderDestf) {
-            // if oldPath is destf or its subdir, its should definitely be deleted, otherwise its
-            // existing content might result in incorrect (extra) data.
-            // But not sure why we changed not to delete the oldPath in HIVE-8750 if it is
-            // not the destf or its subdir?
-            if (conf.getBoolVar(HiveConf.ConfVars.REPLCMENABLED)) {
-              recycleDirToCmPath(oldPath, purge);
-            }
-            statuses = oldFs.listStatus(oldPath, FileUtils.HIDDEN_FILES_PATH_FILTER);
-            oldPathDeleted = trashFiles(oldFs, statuses, conf, purge);
-          }
-        } catch (IOException e) {
-          if (isOldPathUnderDestf) {
-            // if oldPath is a subdir of destf but it could not be cleaned
-            throw new HiveException("Directory " + oldPath.toString()
-                + " could not be cleaned up.", e);
-          } else {
-            //swallow the exception since it won't affect the final result
-            LOG.warn("Directory " + oldPath.toString() + " cannot be cleaned: " + e, e);
-          }
-        }
-        if (statuses != null && statuses.length > 0) {
-          if (!oldPathDeleted) {
-            throw new HiveException("Destination directory " + destf + " has not be cleaned up.");
-          }
-        }
->>>>>>> b82d38aa
       }
 
       // first call FileUtils.mkdir to make sure that destf directory exists, if not, it creates
