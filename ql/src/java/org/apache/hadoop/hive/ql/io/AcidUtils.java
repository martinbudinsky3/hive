/**
 * Licensed to the Apache Software Foundation (ASF) under one
 * or more contributor license agreements.  See the NOTICE file
 * distributed with this work for additional information
 * regarding copyright ownership.  The ASF licenses this file
 * to you under the Apache License, Version 2.0 (the
 * "License"); you may not use this file except in compliance
 * with the License.  You may obtain a copy of the License at
 *
 *     http://www.apache.org/licenses/LICENSE-2.0
 *
 * Unless required by applicable law or agreed to in writing, software
 * distributed under the License is distributed on an "AS IS" BASIS,
 * WITHOUT WARRANTIES OR CONDITIONS OF ANY KIND, either express or implied.
 * See the License for the specific language governing permissions and
 * limitations under the License.
 */

package org.apache.hadoop.hive.ql.io;

import java.io.IOException;
import java.io.Serializable;
import java.util.ArrayList;
import java.util.Collections;
import java.util.Comparator;
import java.util.List;
import java.util.Map;
import java.util.Properties;
import java.util.regex.Pattern;

import org.apache.hadoop.conf.Configuration;
import org.apache.hadoop.fs.FileStatus;
import org.apache.hadoop.fs.FileSystem;
import org.apache.hadoop.fs.Path;
import org.apache.hadoop.fs.PathFilter;
import org.apache.hadoop.hive.common.ValidTxnList;
import org.apache.hadoop.hive.conf.HiveConf;
import org.apache.hadoop.hive.conf.HiveConf.ConfVars;
import org.apache.hadoop.hive.metastore.api.DataOperationType;
import org.apache.hadoop.hive.metastore.api.hive_metastoreConstants;
import org.apache.hadoop.hive.metastore.MetaStoreUtils;
import org.apache.hadoop.hive.metastore.TransactionalValidationListener;
import org.apache.hadoop.hive.ql.ErrorMsg;
import org.apache.hadoop.hive.ql.io.orc.OrcRecordUpdater;
import org.apache.hadoop.hive.ql.metadata.Table;
import org.apache.hadoop.hive.ql.plan.CreateTableDesc;
import org.apache.hadoop.hive.ql.plan.TableDesc;
import org.apache.hadoop.hive.shims.HadoopShims;
import org.apache.hadoop.hive.shims.HadoopShims.HdfsFileStatusWithId;
import org.apache.hadoop.hive.shims.ShimLoader;
import org.apache.hive.common.util.Ref;
import org.apache.orc.impl.OrcAcidUtils;
import org.slf4j.Logger;
import org.slf4j.LoggerFactory;

import com.google.common.annotations.VisibleForTesting;

import static org.apache.hadoop.hive.ql.exec.Utilities.COPY_KEYWORD;

/**
 * Utilities that are shared by all of the ACID input and output formats. They
 * are used by the compactor and cleaner and thus must be format agnostic.
 */
public class AcidUtils {
  // This key will be put in the conf file when planning an acid operation
  public static final String CONF_ACID_KEY = "hive.doing.acid";
  public static final String BASE_PREFIX = "base_";
  public static final PathFilter baseFileFilter = new PathFilter() {
    @Override
    public boolean accept(Path path) {
      return path.getName().startsWith(BASE_PREFIX);
    }
  };
  public static final String DELTA_PREFIX = "delta_";
  public static final String DELETE_DELTA_PREFIX = "delete_delta_";
  /**
   * Acid Streaming Ingest writes multiple transactions to the same file.  It also maintains a
   * {@link org.apache.orc.impl.OrcAcidUtils#getSideFile(Path)} side file which stores the length of
   * the primary file as of the last commit ({@link OrcRecordUpdater#flush()}).  That is the 'logical length'.
   * Once the primary is closed, the side file is deleted (logical length = actual length) but if
   * the writer dies or the primary file is being read while its still being written to, anything
   * past the logical length should be ignored.
   *
   * @see org.apache.orc.impl.OrcAcidUtils#DELTA_SIDE_FILE_SUFFIX
   * @see org.apache.orc.impl.OrcAcidUtils#getLastFlushLength(FileSystem, Path)
   * @see #getLogicalLength(FileSystem, FileStatus)
   */
  public static final String DELTA_SIDE_FILE_SUFFIX = "_flush_length";
  public static final PathFilter deltaFileFilter = new PathFilter() {
    @Override
    public boolean accept(Path path) {
      return path.getName().startsWith(DELTA_PREFIX);
    }
  };
  public static final PathFilter deleteEventDeltaDirFilter = new PathFilter() {
    @Override
    public boolean accept(Path path) {
      return path.getName().startsWith(DELETE_DELTA_PREFIX);
    }
  };
  public static final String BUCKET_PREFIX = "bucket_";
  public static final PathFilter bucketFileFilter = new PathFilter() {
    @Override
    public boolean accept(Path path) {
      return path.getName().startsWith(BUCKET_PREFIX) &&
          !path.getName().endsWith(DELTA_SIDE_FILE_SUFFIX);
    }
  };
  public static final String BUCKET_DIGITS = "%05d";
  public static final String LEGACY_FILE_BUCKET_DIGITS = "%06d";
  public static final String DELTA_DIGITS = "%07d";
  /**
   * 10K statements per tx.  Probably overkill ... since that many delta files
   * would not be good for performance
   */
  public static final String STATEMENT_DIGITS = "%04d";
  /**
   * This must be in sync with {@link #STATEMENT_DIGITS}
   */
  public static final int MAX_STATEMENTS_PER_TXN = 10000;
  public static final Pattern BUCKET_DIGIT_PATTERN = Pattern.compile("[0-9]{5}$");
  public static final Pattern   LEGACY_BUCKET_DIGIT_PATTERN = Pattern.compile("^[0-9]{6}");
  /**
   * This does not need to use ORIGINAL_PATTERN_COPY because it's used to read
   * a "delta" dir written by a real Acid write - cannot have any copies
   */
  public static final PathFilter originalBucketFilter = new PathFilter() {
    @Override
    public boolean accept(Path path) {
      return ORIGINAL_PATTERN.matcher(path.getName()).matches();
    }
  };

  private AcidUtils() {
    // NOT USED
  }
  private static final Logger LOG = LoggerFactory.getLogger(AcidUtils.class);

  public static final Pattern ORIGINAL_PATTERN =
      Pattern.compile("[0-9]+_[0-9]+");
  /**
   * @see org.apache.hadoop.hive.ql.exec.Utilities#COPY_KEYWORD
   */
  public static final Pattern ORIGINAL_PATTERN_COPY =
    Pattern.compile("[0-9]+_[0-9]+" + COPY_KEYWORD + "[0-9]+");

  public static final PathFilter hiddenFileFilter = new PathFilter(){
    @Override
    public boolean accept(Path p){
      String name = p.getName();
      return !name.startsWith("_") && !name.startsWith(".");
    }
  };

  private static final HadoopShims SHIMS = ShimLoader.getHadoopShims();

  /**
   * Create the bucket filename.
   * @param subdir the subdirectory for the bucket.
   * @param bucket the bucket number
   * @return the filename
   */
  public static Path createBucketFile(Path subdir, int bucket) {
    return new Path(subdir,
        BUCKET_PREFIX + String.format(BUCKET_DIGITS, bucket));
  }

  /**
   * This is format of delta dir name prior to Hive 1.3.x
   */
  public static String deltaSubdir(long min, long max) {
    return DELTA_PREFIX + String.format(DELTA_DIGITS, min) + "_" +
        String.format(DELTA_DIGITS, max);
  }

  /**
   * Each write statement in a transaction creates its own delta dir.
   * @since 1.3.x
   */
  public static String deltaSubdir(long min, long max, int statementId) {
    return deltaSubdir(min, max) + "_" + String.format(STATEMENT_DIGITS, statementId);
  }

  /**
   * This is format of delete delta dir name prior to Hive 2.2.x
   */
  @VisibleForTesting
  public static String deleteDeltaSubdir(long min, long max) {
    return DELETE_DELTA_PREFIX + String.format(DELTA_DIGITS, min) + "_" +
        String.format(DELTA_DIGITS, max);
  }

  /**
   * Each write statement in a transaction creates its own delete delta dir,
   * when split-update acid operational property is turned on.
   * @since 2.2.x
   */
  @VisibleForTesting
  public static String deleteDeltaSubdir(long min, long max, int statementId) {
    return deleteDeltaSubdir(min, max) + "_" + String.format(STATEMENT_DIGITS, statementId);
  }

  public static String baseDir(long txnId) {
    return BASE_PREFIX + String.format(DELTA_DIGITS, txnId);
  }
  /**
   * Create a filename for a bucket file.
   * @param directory the partition directory
   * @param options the options for writing the bucket
   * @return the filename that should store the bucket
   */
  public static Path createFilename(Path directory,
                                    AcidOutputFormat.Options options) {
    String subdir;
    if (options.getOldStyle()) {
      return new Path(directory, String.format(LEGACY_FILE_BUCKET_DIGITS,
          options.getBucketId()) + "_0");
    } else if (options.isWritingBase()) {
      subdir = BASE_PREFIX + String.format(DELTA_DIGITS,
          options.getMaximumTransactionId());
    } else if(options.getStatementId() == -1) {
      //when minor compaction runs, we collapse per statement delta files inside a single
      //transaction so we no longer need a statementId in the file name
      subdir = options.isWritingDeleteDelta() ?
          deleteDeltaSubdir(options.getMinimumTransactionId(),
                            options.getMaximumTransactionId())
          : deltaSubdir(options.getMinimumTransactionId(),
                        options.getMaximumTransactionId());
    } else {
      subdir = options.isWritingDeleteDelta() ?
          deleteDeltaSubdir(options.getMinimumTransactionId(),
                            options.getMaximumTransactionId(),
                            options.getStatementId())
          : deltaSubdir(options.getMinimumTransactionId(),
                        options.getMaximumTransactionId(),
                        options.getStatementId());
    }
    return createBucketFile(new Path(directory, subdir), options.getBucketId());
  }

  /**
   * Get the transaction id from a base directory name.
   * @param path the base directory name
   * @return the maximum transaction id that is included
   */
  static long parseBase(Path path) {
    String filename = path.getName();
    if (filename.startsWith(BASE_PREFIX)) {
      return Long.parseLong(filename.substring(BASE_PREFIX.length()));
    }
    throw new IllegalArgumentException(filename + " does not start with " +
        BASE_PREFIX);
  }

  /**
   * Parse a bucket filename back into the options that would have created
   * the file.
   * @param bucketFile the path to a bucket file
   * @param conf the configuration
   * @return the options used to create that filename
   */
  public static AcidOutputFormat.Options
                    parseBaseOrDeltaBucketFilename(Path bucketFile,
                                                   Configuration conf) {
    AcidOutputFormat.Options result = new AcidOutputFormat.Options(conf);
    String filename = bucketFile.getName();
    if (ORIGINAL_PATTERN.matcher(filename).matches()) {
      int bucket =
          Integer.parseInt(filename.substring(0, filename.indexOf('_')));
      result
          .setOldStyle(true)
          .minimumTransactionId(0)
          .maximumTransactionId(0)
          .bucket(bucket)
          .writingBase(true);
    }
    else if(ORIGINAL_PATTERN_COPY.matcher(filename).matches()) {
      //todo: define groups in regex and use parseInt(Matcher.group(2))....
      int bucket =
        Integer.parseInt(filename.substring(0, filename.indexOf('_')));
      int copyNumber = Integer.parseInt(filename.substring(filename.lastIndexOf('_') + 1));
      result
        .setOldStyle(true)
        .minimumTransactionId(0)
        .maximumTransactionId(0)
        .bucket(bucket)
        .copyNumber(copyNumber)
        .writingBase(true);
    }
    else if (filename.startsWith(BUCKET_PREFIX)) {
      int bucket =
          Integer.parseInt(filename.substring(filename.indexOf('_') + 1));
      if (bucketFile.getParent().getName().startsWith(BASE_PREFIX)) {
        result
            .setOldStyle(false)
            .minimumTransactionId(0)
            .maximumTransactionId(parseBase(bucketFile.getParent()))
            .bucket(bucket)
            .writingBase(true);
      } else if (bucketFile.getParent().getName().startsWith(DELTA_PREFIX)) {
        ParsedDelta parsedDelta = parsedDelta(bucketFile.getParent(), DELTA_PREFIX);
        result
            .setOldStyle(false)
            .minimumTransactionId(parsedDelta.minTransaction)
            .maximumTransactionId(parsedDelta.maxTransaction)
            .bucket(bucket);
      } else if (bucketFile.getParent().getName().startsWith(DELETE_DELTA_PREFIX)) {
        ParsedDelta parsedDelta = parsedDelta(bucketFile.getParent(), DELETE_DELTA_PREFIX);
        result
            .setOldStyle(false)
            .minimumTransactionId(parsedDelta.minTransaction)
            .maximumTransactionId(parsedDelta.maxTransaction)
            .bucket(bucket);
      }
    } else {
      result.setOldStyle(true).bucket(-1).minimumTransactionId(0)
          .maximumTransactionId(0);
    }
    return result;
  }

<<<<<<< HEAD
  public enum Operation {
    NOT_ACID, INSERT, UPDATE, DELETE
=======
  public enum Operation implements Serializable {
    NOT_ACID, INSERT, UPDATE, DELETE;
>>>>>>> fb07a115
  }

  /**
   * Logically this should have been defined in Operation but that causes a dependency
   * on metastore package from exec jar (from the cluster) which is not allowed.
   * This method should only be called from client side where metastore.* classes are present.
   * Not following this will not be caught by unit tests since they have all the jar loaded.
   */
  public static DataOperationType toDataOperationType(Operation op) {
    switch (op) {
      case NOT_ACID:
        return DataOperationType.UNSET;
      case INSERT:
        return DataOperationType.INSERT;
      case UPDATE:
        return DataOperationType.UPDATE;
      case DELETE:
        return DataOperationType.DELETE;
      default:
        throw new IllegalArgumentException("Unexpected Operation: " + op);
    }
  }

  public enum AcidBaseFileType {
    COMPACTED_BASE, // a regular base file generated through major compaction
    ORIGINAL_BASE, // a non-acid schema file for tables that got converted to acid
    INSERT_DELTA; // a delta file with only insert events that can be treated as base for split-update
  }

  /**
   * A simple wrapper class that stores the information about a base file and its type.
   * Orc splits can be generated on three kinds of base files: an original file (non-acid converted
   * files), a regular base file (created by major compaction) or an insert delta (which can be
   * treated as a base when split-update is enabled for acid).
   */
  public static class AcidBaseFileInfo {
    final private HdfsFileStatusWithId fileId;
    final private AcidBaseFileType acidBaseFileType;

    public AcidBaseFileInfo(HdfsFileStatusWithId fileId, AcidBaseFileType acidBaseFileType) {
      this.fileId = fileId;
      this.acidBaseFileType = acidBaseFileType;
    }

    public boolean isCompactedBase() {
      return this.acidBaseFileType == AcidBaseFileType.COMPACTED_BASE;
    }

    public boolean isOriginal() {
      return this.acidBaseFileType == AcidBaseFileType.ORIGINAL_BASE;
    }

    public boolean isInsertDelta() {
      return this.acidBaseFileType == AcidBaseFileType.INSERT_DELTA;
    }

    public HdfsFileStatusWithId getHdfsFileStatusWithId() {
      return this.fileId;
    }
  }

  public static class AcidOperationalProperties {
    private int description = 0x00;
    public static final int SPLIT_UPDATE_BIT = 0x01;
    public static final String SPLIT_UPDATE_STRING = "split_update";
    public static final int HASH_BASED_MERGE_BIT = 0x02;
    public static final String HASH_BASED_MERGE_STRING = "hash_merge";
    public static final int INSERT_ONLY_BIT = 0x04;
    public static final String INSERT_ONLY_STRING = "insert_only";
    public static final String DEFAULT_VALUE_STRING = TransactionalValidationListener.DEFAULT_TRANSACTIONAL_PROPERTY;
    public static final String INSERTONLY_VALUE_STRING = TransactionalValidationListener.INSERTONLY_TRANSACTIONAL_PROPERTY;

    private AcidOperationalProperties() {
    }


    /**
     * Returns an acidOperationalProperties object that represents default ACID behavior for tables
     * that do no explicitly specify/override the default behavior.
     * @return the acidOperationalProperties object.
     */
    public static AcidOperationalProperties getDefault() {
      AcidOperationalProperties obj = new AcidOperationalProperties();
      obj.setSplitUpdate(true);
      obj.setHashBasedMerge(false);
      obj.setInsertOnly(false);
      return obj;
    }

    /**
     * Returns an acidOperationalProperties object for tables that uses ACID framework but only
     * supports INSERT operation and does not require ORC or bucketing
     * @return the acidOperationalProperties object
     */
    public static AcidOperationalProperties getInsertOnly() {
      AcidOperationalProperties obj = new AcidOperationalProperties();
      obj.setInsertOnly(true);
      return obj;
    }

    /**
     * Returns an acidOperationalProperties object that is represented by an encoded string.
     * @param propertiesStr an encoded string representing the acidOperationalProperties.
     * @return the acidOperationalProperties object.
     */
    public static AcidOperationalProperties parseString(String propertiesStr) {
      if (propertiesStr == null) {
        return AcidOperationalProperties.getDefault();
      }
      if (propertiesStr.equalsIgnoreCase(DEFAULT_VALUE_STRING)) {
        return AcidOperationalProperties.getDefault();
      }
      if (propertiesStr.equalsIgnoreCase(INSERTONLY_VALUE_STRING)) {
        return AcidOperationalProperties.getInsertOnly();
      }
      AcidOperationalProperties obj = new AcidOperationalProperties();
      String[] options = propertiesStr.split("\\|");
      for (String option : options) {
        if (option.trim().length() == 0) continue; // ignore empty strings
        switch (option) {
          case SPLIT_UPDATE_STRING:
            obj.setSplitUpdate(true);
            break;
          case HASH_BASED_MERGE_STRING:
            obj.setHashBasedMerge(true);
            break;
          case INSERT_ONLY_STRING:
            obj.setInsertOnly(true);
          default:
            throw new IllegalArgumentException(
                "Unexpected value " + option + " for ACID operational properties!");
        }
      }
      return obj;
    }

    /**
     * Returns an acidOperationalProperties object that is represented by an encoded 32-bit integer.
     * @param properties an encoded 32-bit representing the acidOperationalProperties.
     * @return the acidOperationalProperties object.
     */
    public static AcidOperationalProperties parseInt(int properties) {
      AcidOperationalProperties obj = new AcidOperationalProperties();
      if ((properties & SPLIT_UPDATE_BIT)  > 0) {
        obj.setSplitUpdate(true);
      }
      if ((properties & HASH_BASED_MERGE_BIT)  > 0) {
        obj.setHashBasedMerge(true);
      }
      if ((properties & INSERT_ONLY_BIT) > 0) {
        obj.setInsertOnly(true);
      }
      return obj;
    }

    /**
     * Sets the split update property for ACID operations based on the boolean argument.
     * When split update is turned on, an update ACID event is interpreted as a combination of
     * delete event followed by an update event.
     * @param isSplitUpdate a boolean property that turns on split update when true.
     * @return the acidOperationalProperties object.
     */
    public AcidOperationalProperties setSplitUpdate(boolean isSplitUpdate) {
      description = (isSplitUpdate
              ? (description | SPLIT_UPDATE_BIT) : (description & ~SPLIT_UPDATE_BIT));
      return this;
    }

    /**
     * Sets the hash-based merge property for ACID operations that combines delta files using
     * GRACE hash join based approach, when turned on. (Currently unimplemented!)
     * @param isHashBasedMerge a boolean property that turns on hash-based merge when true.
     * @return the acidOperationalProperties object.
     */
    public AcidOperationalProperties setHashBasedMerge(boolean isHashBasedMerge) {
      description = (isHashBasedMerge
              ? (description | HASH_BASED_MERGE_BIT) : (description & ~HASH_BASED_MERGE_BIT));
      return this;
    }

    public AcidOperationalProperties setInsertOnly(boolean isInsertOnly) {
      description = (isInsertOnly
              ? (description | INSERT_ONLY_BIT) : (description & ~INSERT_ONLY_BIT));
      return this;
    }

    public boolean isSplitUpdate() {
      return (description & SPLIT_UPDATE_BIT) > 0;
    }

    public boolean isHashBasedMerge() {
      return (description & HASH_BASED_MERGE_BIT) > 0;
    }

    public boolean isInsertOnly() {
      return (description & INSERT_ONLY_BIT) > 0;
    }

    public int toInt() {
      return description;
    }

    @Override
    public String toString() {
      StringBuilder str = new StringBuilder();
      if (isSplitUpdate()) {
        str.append("|" + SPLIT_UPDATE_STRING);
      }
      if (isHashBasedMerge()) {
        str.append("|" + HASH_BASED_MERGE_STRING);
      }
      if (isInsertOnly()) {
        str.append("|" + INSERT_ONLY_STRING);
      }
      return str.toString();
    }
  }

  public static interface Directory {

    /**
     * Get the base directory.
     * @return the base directory to read
     */
    Path getBaseDirectory();

    /**
     * Get the list of original files.  Not {@code null}.  Must be sorted.
     * @return the list of original files (eg. 000000_0)
     */
    List<HdfsFileStatusWithId> getOriginalFiles();

    /**
     * Get the list of base and delta directories that are valid and not
     * obsolete.  Not {@code null}.  List must be sorted in a specific way.
     * See {@link org.apache.hadoop.hive.ql.io.AcidUtils.ParsedDelta#compareTo(org.apache.hadoop.hive.ql.io.AcidUtils.ParsedDelta)}
     * for details.
     * @return the minimal list of current directories
     */
    List<ParsedDelta> getCurrentDirectories();

    /**
     * Get the list of obsolete directories. After filtering out bases and
     * deltas that are not selected by the valid transaction list, return the
     * list of original files, bases, and deltas that have been replaced by
     * more up to date ones.  Not {@code null}.
     */
    List<FileStatus> getObsolete();

    /**
     * Get the list of directories that has nothing but aborted transactions.
     * @return the list of aborted directories
     */
    List<FileStatus> getAbortedDirectories();
  }

  public static class ParsedDelta implements Comparable<ParsedDelta> {
    private final long minTransaction;
    private final long maxTransaction;
    private final FileStatus path;
    //-1 is for internal (getAcidState()) purposes and means the delta dir
    //had no statement ID
    private final int statementId;
    private final boolean isDeleteDelta; // records whether delta dir is of type 'delete_delta_x_y...'

    /**
     * for pre 1.3.x delta files
     */
    ParsedDelta(long min, long max, FileStatus path, boolean isDeleteDelta) {
      this(min, max, path, -1, isDeleteDelta);
    }
    ParsedDelta(long min, long max, FileStatus path, int statementId, boolean isDeleteDelta) {
      this.minTransaction = min;
      this.maxTransaction = max;
      this.path = path;
      this.statementId = statementId;
      this.isDeleteDelta = isDeleteDelta;
    }

    public long getMinTransaction() {
      return minTransaction;
    }

    public long getMaxTransaction() {
      return maxTransaction;
    }

    public Path getPath() {
      return path.getPath();
    }

    public int getStatementId() {
      return statementId == -1 ? 0 : statementId;
    }

    public boolean isDeleteDelta() {
      return isDeleteDelta;
    }

    /**
     * Compactions (Major/Minor) merge deltas/bases but delete of old files
     * happens in a different process; thus it's possible to have bases/deltas with
     * overlapping txnId boundaries.  The sort order helps figure out the "best" set of files
     * to use to get data.
     * This sorts "wider" delta before "narrower" i.e. delta_5_20 sorts before delta_5_10 (and delta_11_20)
     */
    @Override
    public int compareTo(ParsedDelta parsedDelta) {
      if (minTransaction != parsedDelta.minTransaction) {
        if (minTransaction < parsedDelta.minTransaction) {
          return -1;
        } else {
          return 1;
        }
      } else if (maxTransaction != parsedDelta.maxTransaction) {
        if (maxTransaction < parsedDelta.maxTransaction) {
          return 1;
        } else {
          return -1;
        }
      }
      else if(statementId != parsedDelta.statementId) {
        /**
         * We want deltas after minor compaction (w/o statementId) to sort
         * earlier so that getAcidState() considers compacted files (into larger ones) obsolete
         * Before compaction, include deltas with all statementIds for a given txnId
         * in a {@link org.apache.hadoop.hive.ql.io.AcidUtils.Directory}
         */
        if(statementId < parsedDelta.statementId) {
          return -1;
        }
        else {
          return 1;
        }
      }
      else {
        return path.compareTo(parsedDelta.path);
      }
    }
  }

  /**
   * Convert a list of deltas to a list of delta directories.
   * @param deltas the list of deltas out of a Directory object.
   * @return a list of delta directory paths that need to be read
   */
  public static Path[] getPaths(List<ParsedDelta> deltas) {
    Path[] result = new Path[deltas.size()];
    for(int i=0; i < result.length; ++i) {
      result[i] = deltas.get(i).getPath();
    }
    return result;
  }

  /**
   * Convert the list of deltas into an equivalent list of begin/end
   * transaction id pairs.  Assumes {@code deltas} is sorted.
   * @param deltas
   * @return the list of transaction ids to serialize
   */
  public static List<AcidInputFormat.DeltaMetaData> serializeDeltas(List<ParsedDelta> deltas) {
    List<AcidInputFormat.DeltaMetaData> result = new ArrayList<>(deltas.size());
    AcidInputFormat.DeltaMetaData last = null;
    for(ParsedDelta parsedDelta : deltas) {
      if(last != null && last.getMinTxnId() == parsedDelta.getMinTransaction() && last.getMaxTxnId() == parsedDelta.getMaxTransaction()) {
        last.getStmtIds().add(parsedDelta.getStatementId());
        continue;
      }
      last = new AcidInputFormat.DeltaMetaData(parsedDelta.getMinTransaction(), parsedDelta.getMaxTransaction(), new ArrayList<Integer>());
      result.add(last);
      if(parsedDelta.statementId >= 0) {
        last.getStmtIds().add(parsedDelta.getStatementId());
      }
    }
    return result;
  }

  /**
   * Convert the list of begin/end transaction id pairs to a list of delta
   * directories.  Note that there may be multiple delta files for the exact same txn range starting
   * with 1.3.x;
   * see {@link org.apache.hadoop.hive.ql.io.AcidUtils#deltaSubdir(long, long, int)}
   * @param root the root directory
   * @param deltas list of begin/end transaction id pairs
   * @return the list of delta paths
   */
  public static Path[] deserializeDeltas(Path root, final List<AcidInputFormat.DeltaMetaData> deltas) throws IOException {
    List<Path> results = new ArrayList<Path>(deltas.size());
    for(AcidInputFormat.DeltaMetaData dmd : deltas) {
      if(dmd.getStmtIds().isEmpty()) {
        results.add(new Path(root, deltaSubdir(dmd.getMinTxnId(), dmd.getMaxTxnId())));
        continue;
      }
      for(Integer stmtId : dmd.getStmtIds()) {
        results.add(new Path(root, deltaSubdir(dmd.getMinTxnId(), dmd.getMaxTxnId(), stmtId)));
      }
    }
    return results.toArray(new Path[results.size()]);
  }

  /**
   * Convert the list of begin/end transaction id pairs to a list of delete delta
   * directories.  Note that there may be multiple delete_delta files for the exact same txn range starting
   * with 2.2.x;
   * see {@link org.apache.hadoop.hive.ql.io.AcidUtils#deltaSubdir(long, long, int)}
   * @param root the root directory
   * @param deleteDeltas list of begin/end transaction id pairs
   * @return the list of delta paths
   */
  public static Path[] deserializeDeleteDeltas(Path root, final List<AcidInputFormat.DeltaMetaData> deleteDeltas) throws IOException {
    List<Path> results = new ArrayList<Path>(deleteDeltas.size());
    for(AcidInputFormat.DeltaMetaData dmd : deleteDeltas) {
      if(dmd.getStmtIds().isEmpty()) {
        results.add(new Path(root, deleteDeltaSubdir(dmd.getMinTxnId(), dmd.getMaxTxnId())));
        continue;
      }
      for(Integer stmtId : dmd.getStmtIds()) {
        results.add(new Path(root, deleteDeltaSubdir(dmd.getMinTxnId(), dmd.getMaxTxnId(), stmtId)));
      }
    }
    return results.toArray(new Path[results.size()]);
  }

  public static ParsedDelta parsedDelta(Path deltaDir) {
    String deltaDirName = deltaDir.getName();
    if (deltaDirName.startsWith(DELETE_DELTA_PREFIX)) {
      return parsedDelta(deltaDir, DELETE_DELTA_PREFIX);
    }
    return parsedDelta(deltaDir, DELTA_PREFIX); // default prefix is delta_prefix
  }

  private static ParsedDelta parseDelta(FileStatus path, String deltaPrefix) {
    ParsedDelta p = parsedDelta(path.getPath(), deltaPrefix);
    boolean isDeleteDelta = deltaPrefix.equals(DELETE_DELTA_PREFIX);
    return new ParsedDelta(p.getMinTransaction(),
        p.getMaxTransaction(), path, p.statementId, isDeleteDelta);
  }

  public static ParsedDelta parsedDelta(Path deltaDir, String deltaPrefix) {
    String filename = deltaDir.getName();
    boolean isDeleteDelta = deltaPrefix.equals(DELETE_DELTA_PREFIX);
    if (filename.startsWith(deltaPrefix)) {
      String rest = filename.substring(deltaPrefix.length());
      int split = rest.indexOf('_');
      int split2 = rest.indexOf('_', split + 1);//may be -1 if no statementId
      long min = Long.parseLong(rest.substring(0, split));
      long max = split2 == -1 ?
        Long.parseLong(rest.substring(split + 1)) :
        Long.parseLong(rest.substring(split + 1, split2));
      if(split2 == -1) {
        return new ParsedDelta(min, max, null, isDeleteDelta);
      }
      int statementId = Integer.parseInt(rest.substring(split2 + 1));
      return new ParsedDelta(min, max, null, statementId, isDeleteDelta);
    }
    throw new IllegalArgumentException(deltaDir + " does not start with " +
                                       deltaPrefix);
  }

  /**
   * Is the given directory in ACID format?
   * @param directory the partition directory to check
   * @param conf the query configuration
   * @return true, if it is an ACID directory
   * @throws IOException
   */
  public static boolean isAcid(Path directory,
                               Configuration conf) throws IOException {
    FileSystem fs = directory.getFileSystem(conf);
    for(FileStatus file: fs.listStatus(directory)) {
      String filename = file.getPath().getName();
      if (filename.startsWith(BASE_PREFIX) ||
          filename.startsWith(DELTA_PREFIX) ||
          filename.startsWith(DELETE_DELTA_PREFIX)) {
        if (file.isDir()) {
          return true;
        }
      }
    }
    return false;
  }

  @VisibleForTesting
  public static Directory getAcidState(Path directory,
      Configuration conf,
      ValidTxnList txnList
      ) throws IOException {
    return getAcidState(directory, conf, txnList, false, false);
  }

  /** State class for getChildState; cannot modify 2 things in a method. */
  private static class TxnBase {
    private FileStatus status;
    private long txn = 0;
    private long oldestBaseTxnId = Long.MAX_VALUE;
    private Path oldestBase = null;
  }

  /**
   * Get the ACID state of the given directory. It finds the minimal set of
   * base and diff directories. Note that because major compactions don't
   * preserve the history, we can't use a base directory that includes a
   * transaction id that we must exclude.
   * @param directory the partition directory to analyze
   * @param conf the configuration
   * @param txnList the list of transactions that we are reading
   * @return the state of the directory
   * @throws IOException
   */
  public static Directory getAcidState(Path directory,
                                       Configuration conf,
                                       ValidTxnList txnList,
                                       boolean useFileIds,
                                       boolean ignoreEmptyFiles
                                       ) throws IOException {
    return getAcidState(directory, conf, txnList, Ref.from(useFileIds), ignoreEmptyFiles, null);
  }

  public static Directory getAcidState(Path directory,
                                       Configuration conf,
                                       ValidTxnList txnList,
                                       Ref<Boolean> useFileIds,
                                       boolean ignoreEmptyFiles,
                                       Map<String, String> tblproperties) throws IOException {
    FileSystem fs = directory.getFileSystem(conf);
    // The following 'deltas' includes all kinds of delta files including insert & delete deltas.
    final List<ParsedDelta> deltas = new ArrayList<ParsedDelta>();
    List<ParsedDelta> working = new ArrayList<ParsedDelta>();
    List<FileStatus> originalDirectories = new ArrayList<FileStatus>();
    final List<FileStatus> obsolete = new ArrayList<FileStatus>();
    final List<FileStatus> abortedDirectories = new ArrayList<>();
    List<HdfsFileStatusWithId> childrenWithId = null;
    Boolean val = useFileIds.value;
    if (val == null || val) {
      try {
        childrenWithId = SHIMS.listLocatedHdfsStatus(fs, directory, hiddenFileFilter);
        if (val == null) {
          useFileIds.value = true;
        }
      } catch (Throwable t) {
        LOG.error("Failed to get files with ID; using regular API: " + t.getMessage());
        if (val == null && t instanceof UnsupportedOperationException) {
          useFileIds.value = false;
        }
      }
    }
    TxnBase bestBase = new TxnBase();
    final List<HdfsFileStatusWithId> original = new ArrayList<>();
    if (childrenWithId != null) {
      for (HdfsFileStatusWithId child : childrenWithId) {
        getChildState(child.getFileStatus(), child, txnList, working, originalDirectories, original,
            obsolete, bestBase, ignoreEmptyFiles, abortedDirectories, tblproperties);
      }
    } else {
      List<FileStatus> children = HdfsUtils.listLocatedStatus(fs, directory, hiddenFileFilter);
      for (FileStatus child : children) {
        getChildState(child, null, txnList, working, originalDirectories, original, obsolete,
            bestBase, ignoreEmptyFiles, abortedDirectories, tblproperties);
      }
    }

    // If we have a base, the original files are obsolete.
    if (bestBase.status != null) {
      // Add original files to obsolete list if any
      for (HdfsFileStatusWithId fswid : original) {
        obsolete.add(fswid.getFileStatus());
      }
      // Add original direcotries to obsolete list if any
      obsolete.addAll(originalDirectories);
      // remove the entries so we don't get confused later and think we should
      // use them.
      original.clear();
      originalDirectories.clear();
    } else {
      // Okay, we're going to need these originals.  Recurse through them and figure out what we
      // really need.
      for (FileStatus origDir : originalDirectories) {
        findOriginals(fs, origDir, original, useFileIds, ignoreEmptyFiles);
      }
    }

    Collections.sort(working);
    //so now, 'working' should be sorted like delta_5_20 delta_5_10 delta_11_20 delta_51_60 for example
    //and we want to end up with the best set containing all relevant data: delta_5_20 delta_51_60,
    //subject to list of 'exceptions' in 'txnList' (not show in above example).
    long current = bestBase.txn;
    int lastStmtId = -1;
    ParsedDelta prev = null;
    for(ParsedDelta next: working) {
      if (next.maxTransaction > current) {
        // are any of the new transactions ones that we care about?
        if (txnList.isTxnRangeValid(current+1, next.maxTransaction) !=
          ValidTxnList.RangeResponse.NONE) {
          deltas.add(next);
          current = next.maxTransaction;
          lastStmtId = next.statementId;
          prev = next;
        }
      }
      else if(next.maxTransaction == current && lastStmtId >= 0) {
        //make sure to get all deltas within a single transaction;  multi-statement txn
        //generate multiple delta files with the same txnId range
        //of course, if maxTransaction has already been minor compacted, all per statement deltas are obsolete
        deltas.add(next);
        prev = next;
      }
      else if (prev != null && next.maxTransaction == prev.maxTransaction
                  && next.minTransaction == prev.minTransaction
                  && next.statementId == prev.statementId) {
        // The 'next' parsedDelta may have everything equal to the 'prev' parsedDelta, except
        // the path. This may happen when we have split update and we have two types of delta
        // directories- 'delta_x_y' and 'delete_delta_x_y' for the SAME txn range.

        // Also note that any delete_deltas in between a given delta_x_y range would be made
        // obsolete. For example, a delta_30_50 would make delete_delta_40_40 obsolete.
        // This is valid because minor compaction always compacts the normal deltas and the delete
        // deltas for the same range. That is, if we had 3 directories, delta_30_30,
        // delete_delta_40_40 and delta_50_50, then running minor compaction would produce
        // delta_30_50 and delete_delta_30_50.

        deltas.add(next);
        prev = next;
      }
      else {
        obsolete.add(next.path);
      }
    }

    if(bestBase.oldestBase != null && bestBase.status == null) {
      /**
       * If here, it means there was a base_x (> 1 perhaps) but none were suitable for given
       * {@link txnList}.  Note that 'original' files are logically a base_Long.MIN_VALUE and thus
       * cannot have any data for an open txn.  We could check {@link deltas} has files to cover
       * [1,n] w/o gaps but this would almost never happen...*/
      long[] exceptions = txnList.getInvalidTransactions();
      String minOpenTxn = exceptions != null && exceptions.length > 0 ?
        Long.toString(exceptions[0]) : "x";
      throw new IOException(ErrorMsg.ACID_NOT_ENOUGH_HISTORY.format(
        Long.toString(txnList.getHighWatermark()),
        minOpenTxn, bestBase.oldestBase.toString()));
    }

    final Path base = bestBase.status == null ? null : bestBase.status.getPath();
    LOG.debug("in directory " + directory.toUri().toString() + " base = " + base + " deltas = " +
        deltas.size());
    /**
     * If this sort order is changed and there are tables that have been converted to transactional
     * and have had any update/delete/merge operations performed but not yet MAJOR compacted, it
     * may result in data loss since it may change how
     * {@link org.apache.hadoop.hive.ql.io.orc.OrcRawRecordMerger.OriginalReaderPair} assigns 
     * {@link RecordIdentifier#rowId} for read (that have happened) and compaction (yet to happen).
     */
    Collections.sort(original, (HdfsFileStatusWithId o1, HdfsFileStatusWithId o2) -> {
      //this does "Path.uri.compareTo(that.uri)"
      return o1.getFileStatus().compareTo(o2.getFileStatus());
    });
    return new Directory(){

      @Override
      public Path getBaseDirectory() {
        return base;
      }

      @Override
      public List<HdfsFileStatusWithId> getOriginalFiles() {
        return original;
      }

      @Override
      public List<ParsedDelta> getCurrentDirectories() {
        return deltas;
      }

      @Override
      public List<FileStatus> getObsolete() {
        return obsolete;
      }

      @Override
      public List<FileStatus> getAbortedDirectories() {
        return abortedDirectories;
      }
    };
  }
  /**
   * We can only use a 'base' if it doesn't have an open txn (from specific reader's point of view)
   * A 'base' with open txn in its range doesn't have 'enough history' info to produce a correct
   * snapshot for this reader.
   * Note that such base is NOT obsolete.  Obsolete files are those that are "covered" by other
   * files within the snapshot.
   */
  private static boolean isValidBase(long baseTxnId, ValidTxnList txnList) {
    if(baseTxnId == Long.MIN_VALUE) {
      //such base is created by 1st compaction in case of non-acid to acid table conversion
      //By definition there are no open txns with id < 1.
      return true;
    }
    return txnList.isValidBase(baseTxnId);
  }
  private static void getChildState(FileStatus child, HdfsFileStatusWithId childWithId,
      ValidTxnList txnList, List<ParsedDelta> working, List<FileStatus> originalDirectories,
      List<HdfsFileStatusWithId> original, List<FileStatus> obsolete, TxnBase bestBase,
      boolean ignoreEmptyFiles, List<FileStatus> aborted, Map<String, String> tblproperties) throws IOException {
    Path p = child.getPath();
    String fn = p.getName();
    if (fn.startsWith(BASE_PREFIX) && child.isDir()) {
      long txn = parseBase(p);
      if(bestBase.oldestBaseTxnId > txn) {
        //keep track for error reporting
        bestBase.oldestBase = p;
        bestBase.oldestBaseTxnId = txn;
      }
      if (bestBase.status == null) {
        if(isValidBase(txn, txnList)) {
          bestBase.status = child;
          bestBase.txn = txn;
        }
      } else if (bestBase.txn < txn) {
        if(isValidBase(txn, txnList)) {
          obsolete.add(bestBase.status);
          bestBase.status = child;
          bestBase.txn = txn;
        }
      } else {
        obsolete.add(child);
      }
    } else if ((fn.startsWith(DELTA_PREFIX) || fn.startsWith(DELETE_DELTA_PREFIX))
                    && child.isDir()) {
      String deltaPrefix =
              (fn.startsWith(DELTA_PREFIX)) ? DELTA_PREFIX : DELETE_DELTA_PREFIX;
      ParsedDelta delta = parseDelta(child, deltaPrefix);
      if (tblproperties != null && MetaStoreUtils.isInsertOnlyTable(tblproperties) &&
          ValidTxnList.RangeResponse.ALL == txnList.isTxnRangeAborted(delta.minTransaction, delta.maxTransaction)) {
        aborted.add(child);
      }
      if (txnList.isTxnRangeValid(delta.minTransaction,
          delta.maxTransaction) !=
          ValidTxnList.RangeResponse.NONE) {
        working.add(delta);
      }
    } else if (child.isDir()) {
      // This is just the directory.  We need to recurse and find the actual files.  But don't
      // do this until we have determined there is no base.  This saves time.  Plus,
      // it is possible that the cleaner is running and removing these original files,
      // in which case recursing through them could cause us to get an error.
      originalDirectories.add(child);
    } else if (!ignoreEmptyFiles || child.getLen() != 0){
      original.add(createOriginalObj(childWithId, child));
    }
  }

  public static HdfsFileStatusWithId createOriginalObj(
      HdfsFileStatusWithId childWithId, FileStatus child) {
    return childWithId != null ? childWithId : new HdfsFileStatusWithoutId(child);
  }

  private static class HdfsFileStatusWithoutId implements HdfsFileStatusWithId {
    private final FileStatus fs;

    public HdfsFileStatusWithoutId(FileStatus fs) {
      this.fs = fs;
    }

    @Override
    public FileStatus getFileStatus() {
      return fs;
    }

    @Override
    public Long getFileId() {
      return null;
    }
  }

  /**
   * Find the original files (non-ACID layout) recursively under the partition directory.
   * @param fs the file system
   * @param stat the directory to add
   * @param original the list of original files
   * @throws IOException
   */
  private static void findOriginals(FileSystem fs, FileStatus stat,
      List<HdfsFileStatusWithId> original, Ref<Boolean> useFileIds, boolean ignoreEmptyFiles) throws IOException {
    assert stat.isDir();
    List<HdfsFileStatusWithId> childrenWithId = null;
    Boolean val = useFileIds.value;
    if (val == null || val) {
      try {
        childrenWithId = SHIMS.listLocatedHdfsStatus(fs, stat.getPath(), hiddenFileFilter);
        if (val == null) {
          useFileIds.value = true;
        }
      } catch (Throwable t) {
        LOG.error("Failed to get files with ID; using regular API: " + t.getMessage());
        if (val == null && t instanceof UnsupportedOperationException) {
          useFileIds.value = false;
        }
      }
    }
    if (childrenWithId != null) {
      for (HdfsFileStatusWithId child : childrenWithId) {
        if (child.getFileStatus().isDir()) {
          findOriginals(fs, child.getFileStatus(), original, useFileIds, ignoreEmptyFiles);
        } else {
          if(!ignoreEmptyFiles || child.getFileStatus().getLen() > 0) {
            original.add(child);
          }
        }
      }
    } else {
      List<FileStatus> children = HdfsUtils.listLocatedStatus(fs, stat.getPath(), hiddenFileFilter);
      for (FileStatus child : children) {
        if (child.isDir()) {
          findOriginals(fs, child, original, useFileIds, ignoreEmptyFiles);
        } else {
          if(!ignoreEmptyFiles || child.getLen() > 0) {
            original.add(createOriginalObj(null, child));
          }
        }
      }
    }
  }

  public static boolean isTablePropertyTransactional(Properties props) {
    String resultStr = props.getProperty(hive_metastoreConstants.TABLE_IS_TRANSACTIONAL);
    if (resultStr == null) {
      resultStr = props.getProperty(hive_metastoreConstants.TABLE_IS_TRANSACTIONAL.toUpperCase());
    }
    return resultStr != null && resultStr.equalsIgnoreCase("true");
  }

  public static boolean isTablePropertyTransactional(Map<String, String> parameters) {
    String resultStr = parameters.get(hive_metastoreConstants.TABLE_IS_TRANSACTIONAL);
    if (resultStr == null) {
      resultStr = parameters.get(hive_metastoreConstants.TABLE_IS_TRANSACTIONAL.toUpperCase());
    }
    return resultStr != null && resultStr.equalsIgnoreCase("true");
  }

  public static boolean isTablePropertyTransactional(Configuration conf) {
    String resultStr = conf.get(hive_metastoreConstants.TABLE_IS_TRANSACTIONAL);
    if (resultStr == null) {
      resultStr = conf.get(hive_metastoreConstants.TABLE_IS_TRANSACTIONAL.toUpperCase());
    }
    return resultStr != null && resultStr.equalsIgnoreCase("true");
  }

  public static void setTransactionalTableScan(Map<String, String> parameters, boolean isAcidTable) {
    parameters.put(ConfVars.HIVE_TRANSACTIONAL_TABLE_SCAN.varname, Boolean.toString(isAcidTable));
  }

  public static void setTransactionalTableScan(Configuration conf, boolean isAcidTable) {
    HiveConf.setBoolVar(conf, ConfVars.HIVE_TRANSACTIONAL_TABLE_SCAN, isAcidTable);
  }
  /**
   * @param p - not null
   */
  public static boolean isDeleteDelta(Path p) {
    return p.getName().startsWith(DELETE_DELTA_PREFIX);
  }
  /** Checks if a table is a valid ACID table.
   * Note, users are responsible for using the correct TxnManager. We do not look at
   * SessionState.get().getTxnMgr().supportsAcid() here
   * @param table table
   * @return true if table is a legit ACID table, false otherwise
   */
  public static boolean isAcidTable(Table table) {
    if (table == null) {
      return false;
    }
    String tableIsTransactional = table.getProperty(hive_metastoreConstants.TABLE_IS_TRANSACTIONAL);
    if (tableIsTransactional == null) {
      tableIsTransactional = table.getProperty(hive_metastoreConstants.TABLE_IS_TRANSACTIONAL.toUpperCase());
    }

    return tableIsTransactional != null && tableIsTransactional.equalsIgnoreCase("true");
  }
  public static boolean isAcidTable(CreateTableDesc table) {
    if (table == null || table.getTblProps() == null) {
      return false;
    }
    String tableIsTransactional = table.getTblProps().get(hive_metastoreConstants.TABLE_IS_TRANSACTIONAL);
    if (tableIsTransactional == null) {
      tableIsTransactional = table.getTblProps().get(hive_metastoreConstants.TABLE_IS_TRANSACTIONAL.toUpperCase());
    }
    return tableIsTransactional != null && tableIsTransactional.equalsIgnoreCase("true");
  }
<<<<<<< HEAD

  public static boolean isFullAcidTable(Table table) {
    return isAcidTable(table) && !MetaStoreUtils.isInsertOnlyTable(table.getParameters());
  }
=======
>>>>>>> fb07a115

  /**
   * Sets the acidOperationalProperties in the configuration object argument.
   * @param conf Mutable configuration object
   * @param properties An acidOperationalProperties object to initialize from.
   */
  public static void setAcidOperationalProperties(Configuration conf,
          AcidOperationalProperties properties) {
    if (properties != null) {
      HiveConf.setIntVar(conf, ConfVars.HIVE_TXN_OPERATIONAL_PROPERTIES, properties.toInt());
    }
  }

  /**
   * Sets the acidOperationalProperties in the map object argument.
   * @param parameters Mutable map object
   * @param properties An acidOperationalProperties object to initialize from.
   */
  public static void setAcidOperationalProperties(
          Map<String, String> parameters, AcidOperationalProperties properties) {
    if (properties != null) {
      parameters.put(ConfVars.HIVE_TXN_OPERATIONAL_PROPERTIES.varname, properties.toString());
    }
  }

  /**
   * Returns the acidOperationalProperties for a given table.
   * @param table A table object
   * @return the acidOperationalProperties object for the corresponding table.
   */
  public static AcidOperationalProperties getAcidOperationalProperties(Table table) {
    String transactionalProperties = table.getProperty(
            hive_metastoreConstants.TABLE_TRANSACTIONAL_PROPERTIES);
    if (transactionalProperties == null) {
      // If the table does not define any transactional properties, we return a default type.
      return AcidOperationalProperties.getDefault();
    }
    return AcidOperationalProperties.parseString(transactionalProperties);
  }

  /**
   * Returns the acidOperationalProperties for a given configuration.
   * @param conf A configuration object
   * @return the acidOperationalProperties object for the corresponding configuration.
   */
  public static AcidOperationalProperties getAcidOperationalProperties(Configuration conf) {
    // If the conf does not define any transactional properties, the parseInt() should receive
    // a value of 1, which will set AcidOperationalProperties to a default type and return that.
    return AcidOperationalProperties.parseInt(
            HiveConf.getIntVar(conf, ConfVars.HIVE_TXN_OPERATIONAL_PROPERTIES));
  }

  /**
   * Returns the acidOperationalProperties for a given set of properties.
   * @param props A properties object
   * @return the acidOperationalProperties object for the corresponding properties.
   */
  public static AcidOperationalProperties getAcidOperationalProperties(Properties props) {
    String resultStr = props.getProperty(hive_metastoreConstants.TABLE_TRANSACTIONAL_PROPERTIES);
    if (resultStr == null) {
      // If the properties does not define any transactional properties, we return a default type.
      return AcidOperationalProperties.getDefault();
    }
    return AcidOperationalProperties.parseString(resultStr);
  }

  /**
   * Returns the acidOperationalProperties for a given map.
   * @param parameters A parameters object
   * @return the acidOperationalProperties object for the corresponding map.
   */
  public static AcidOperationalProperties getAcidOperationalProperties(
          Map<String, String> parameters) {
    String resultStr = parameters.get(hive_metastoreConstants.TABLE_TRANSACTIONAL_PROPERTIES);
    if (resultStr == null) {
      // If the parameters does not define any transactional properties, we return a default type.
      return AcidOperationalProperties.getDefault();
    }
    return AcidOperationalProperties.parseString(resultStr);
  }
  /**
   * See comments at {@link AcidUtils#DELTA_SIDE_FILE_SUFFIX}.
   *
   * Returns the logical end of file for an acid data file.
   *
   * This relies on the fact that if delta_x_y has no committed transactions it wil be filtered out
   * by {@link #getAcidState(Path, Configuration, ValidTxnList)} and so won't be read at all.
   * @param file - data file to read/compute splits on
   */
  public static long getLogicalLength(FileSystem fs, FileStatus file) throws IOException {
    Path lengths = OrcAcidUtils.getSideFile(file.getPath());
    if(!fs.exists(lengths)) {
      /**
       * if here for delta_x_y that means txn y is resolved and all files in this delta are closed so
       * they should all have a valid ORC footer and info from NameNode about length is good
       */
      return file.getLen();
    }
    long len = OrcAcidUtils.getLastFlushLength(fs, file.getPath());
    if(len >= 0) {
      /**
       * if here something is still writing to delta_x_y so  read only as far as the last commit,
       * i.e. where last footer was written.  The file may contain more data after 'len' position
       * belonging to an open txn.
       */
      return len;
    }
    /**
     * if here, side file is there but we couldn't read it.  We want to avoid a read where
     * (file.getLen() < 'value from side file' which may happen if file is not closed) because this
     * means some committed data from 'file' would be skipped.
     * This should be very unusual.
     */
    throw new IOException(lengths + " found but is not readable.  Consider waiting or orcfiledump --recover");
  }
}<|MERGE_RESOLUTION|>--- conflicted
+++ resolved
@@ -319,13 +319,8 @@
     return result;
   }
 
-<<<<<<< HEAD
-  public enum Operation {
-    NOT_ACID, INSERT, UPDATE, DELETE
-=======
   public enum Operation implements Serializable {
     NOT_ACID, INSERT, UPDATE, DELETE;
->>>>>>> fb07a115
   }
 
   /**
@@ -1213,13 +1208,10 @@
     }
     return tableIsTransactional != null && tableIsTransactional.equalsIgnoreCase("true");
   }
-<<<<<<< HEAD
 
   public static boolean isFullAcidTable(Table table) {
     return isAcidTable(table) && !MetaStoreUtils.isInsertOnlyTable(table.getParameters());
   }
-=======
->>>>>>> fb07a115
 
   /**
    * Sets the acidOperationalProperties in the configuration object argument.
